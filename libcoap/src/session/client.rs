--- conflicted
+++ resolved
@@ -23,18 +23,9 @@
 };
 
 use super::{CoapSessionCommon, CoapSessionInner, CoapSessionInnerProvider};
-<<<<<<< HEAD
-use crate::event::event_handler_callback;
-use crate::mem::{CoapFfiRcCell, DropInnerExclusively};
 #[cfg(feature = "oscore")]
 use crate::oscore::OscoreConf;
-use crate::prng::coap_prng_try_fill;
-use crate::{context::CoapContext, error::SessionCreationError, types::CoapAddress};
-
-#[cfg(dtls)]
-=======
 #[cfg(feature = "dtls")]
->>>>>>> 90c65114
 use crate::crypto::ClientCryptoContext;
 use crate::{
     context::CoapContext,
@@ -224,7 +215,7 @@
                 ctx.as_mut_raw_context(),
                 std::ptr::null(),
                 CoapAddress::from(addr).as_raw_address(),
-                coap_proto_t::COAP_PROTO_UDP,
+                coap_proto_t_COAP_PROTO_UDP,
                 OscoreConf::from(conf).as_mut_raw_conf(),
             )
         };
